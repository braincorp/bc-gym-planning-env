--- conflicted
+++ resolved
@@ -19,12 +19,8 @@
 from bc_gym_planning_env.envs.base.obs import Observation
 from bc_gym_planning_env.envs.base.params import EnvParams
 from bc_gym_planning_env.envs.base import spaces
-<<<<<<< HEAD
+from bc_gym_planning_env.envs.base.reward import ContinuousRewardProvider, ContinuousRewardProviderState
 from bc_gym_planning_env.envs.base.reward import get_reward_provider_example
-=======
-from bc_gym_planning_env.envs.base.reward import ContinuousRewardProvider, ContinuousRewardProviderState
-from bc_gym_planning_env.envs.base.reward import generate_initial_state
->>>>>>> 35fb4ca1
 from bc_gym_planning_env.utilities.gui import OpenCVGui
 
 
@@ -234,13 +230,8 @@
         self._params = params
 
         # State
-<<<<<<< HEAD
         self._state = make_initial_state(path, costmap, self._robot, self._reward_provider, params)
-        self._initial_state = copy.deepcopy(self._state)
-=======
-        self._state = make_initial_state(path, costmap, self._robot, params)
         self._initial_state = self._state.copy()
->>>>>>> 35fb4ca1
 
         self.set_state(self._state)
 
@@ -443,6 +434,7 @@
     :param control_signals: motion primitives to executed
     :return bool: Does it collide?
     """
+
     old_position = robot.get_pose()
     robot.step(dt, control_signals)
     new_position = robot.get_pose()
